--- conflicted
+++ resolved
@@ -186,22 +186,11 @@
 	for _, tc := range tests {
 		t.Run(tc.name, func(t *testing.T) {
 			// mock the behavior of Cmd, simulating a plugin program.
-<<<<<<< HEAD
 			makeCmdFunc := func(ctx context.Context, stdin io.Reader, _ io.Writer, name string, args ...string) cmd {
-=======
-			makeCmdFunc := func(ctx context.Context, stdin io.Reader, stderr io.Writer, name string, args ...string) cmd {
->>>>>>> 67bd820c
 				outputFunc := func() ([]byte, error) {
 					if err := ctx.Err(); err != nil {
 						return nil, err
 					}
-<<<<<<< HEAD
-
-					if err := ctx.Err(); err != nil {
-						t.Error(err)
-					}
-=======
->>>>>>> 67bd820c
 					if diff := cmp.Diff(testExecutable, name); diff != "" {
 						t.Errorf("unexpected executable name (-want +got):\n%s", diff)
 					}
@@ -371,11 +360,7 @@
 	newTestPluginClient := func(t *testing.T) *PluginClient {
 		// Mock the behavior of Cmd to simulates a real plugin program by
 		// calling the helper handler functions `GetPluginArgs()` and `Dispatch()`, passing along the stdin, stdout, and args.
-<<<<<<< HEAD
 		makeCmdFunc := func(ctx context.Context, stdin io.Reader, _ io.Writer, name string, args ...string) cmd {
-=======
-		makeCmdFunc := func(ctx context.Context, stdin io.Reader, stderr io.Writer, name string, args ...string) cmd {
->>>>>>> 67bd820c
 			outputFunc := func() ([]byte, error) {
 				if err := ctx.Err(); err != nil {
 					return nil, err
@@ -403,11 +388,7 @@
 
 		return newPluginClient(testExecutable, &common.InitOptions{}, makeCmdFunc)
 	}
-<<<<<<< HEAD
 	var testNilErr error
-=======
-	var testNilErr error = nil
->>>>>>> 67bd820c
 
 	t.Run("DefaultAlgorithm", func(t *testing.T) {
 		t.Parallel()
@@ -534,11 +515,7 @@
 		// Here, we just make sure that our testSignerVerifierImpl.CryptoSigner() method is not called,
 		// since PluginClient.CryptoSigner()'s returned object is meant to be a wrapper around PluginClient.
 		testPluginClient := newTestPluginClient(t)
-<<<<<<< HEAD
 		testErrFunc := func(_ error) {}
-=======
-		testErrFunc := func(err error) {}
->>>>>>> 67bd820c
 		testContext, cancel := context.WithDeadline(context.Background(), testContextDeadline)
 
 		_, _, err := testPluginClient.CryptoSigner(testContext, testErrFunc)
