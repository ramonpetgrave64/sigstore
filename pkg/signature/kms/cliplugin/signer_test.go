//
// Copyright 2024 The Sigstore Authors.
//
// Licensed under the Apache License, Version 2.0 (the "License");
// you may not use this file except in compliance with the License.
// You may obtain a copy of the License at
//
//     http://www.apache.org/licenses/LICENSE-2.0
//
// Unless required by applicable law or agreed to in writing, software
// distributed under the License is distributed on an "AS IS" BASIS,
// WITHOUT WARRANTIES OR CONDITIONS OF ANY KIND, either express or implied.
// See the License for the specific language governing permissions and
// limitations under the License.

// Package cliplugin implements the plugin functionality.
package cliplugin

import (
	"bytes"
	"context"
	"crypto"
	"encoding/json"
	"errors"
	"io"
	"os"
	"strings"
	"testing"
	"time"

	"github.com/google/go-cmp/cmp"
	"github.com/google/go-cmp/cmp/cmpopts"
	"github.com/sigstore/sigstore/pkg/cryptoutils"
<<<<<<< HEAD
	"github.com/sigstore/sigstore/pkg/signature"
=======
>>>>>>> 0d0705c3
	"github.com/sigstore/sigstore/pkg/signature/kms"
	"github.com/sigstore/sigstore/pkg/signature/kms/cliplugin/common"
	"github.com/sigstore/sigstore/pkg/signature/kms/cliplugin/handler"
)

var (
	testExecutable         = "sigstore-kms-test"
	testPluginErrorMessage = "404: not found"
	testKeyResourceID      = "testkms://testkey"
	testContextDeadline    = time.Date(2025, 4, 1, 2, 47, 0, 0, time.UTC)
	testDefaultAlgorithm   = "alg1"
	testPublicKey          crypto.PublicKey
<<<<<<< HEAD
	testMessageBytes       = []byte(`my-message`)
	testSignature          = []byte(`my-signature`)
	testKeyVersion         = "my-key-version"
	testRemoteVerification = true
	testDigest             = []byte("my-digest")
	testHashFunc           = crypto.SHA512
)

type testCommand struct {
=======
	testHashFunction       = crypto.SHA512
)

type testCmd struct {
>>>>>>> 0d0705c3
	output []byte
	err    error
}

type testExitError struct {
	exitCode int
}

func (e testExitError) ExitCode() int {
	return e.exitCode
}

func (e testExitError) Error() string {
	return "test exit error"
}

<<<<<<< HEAD
func (c testCommand) Output() ([]byte, error) {
	return c.output, c.err
}

func TestMain(m *testing.M) {
	// Perform global setup here
	var err error
	testPublicKey, err = cryptoutils.UnmarshalPEMToPublicKey([]byte(`-----BEGIN PUBLIC KEY-----
MFkwEwYHKoZIzj0CAQYIKoZIzj0DAQcDQgAEcCPm8ay9sb2hrueFvuwL8pGjQBnd
HrgLLNu5Gj06Y2S8vvR3MBWbChpOIKGh1YrDoa4lt/XfjaNcHq7vcuYXwg==
-----END PUBLIC KEY-----`))
	if err != nil {
		panic(err)
	}

	exitCode := m.Run() // Run all tests
	os.Exit(exitCode)
}

// TestInvokePlugin ensures invokePlugin returns an error in the correct situations by mocking the Command function.
=======
func (c testCmd) Output() ([]byte, error) {
	return c.output, c.err
}

func TestMain(m *testing.M) {
	// Perform global setup here
	var err error
	testPublicKey, err = cryptoutils.UnmarshalPEMToPublicKey([]byte(`-----BEGIN PUBLIC KEY-----
MFkwEwYHKoZIzj0CAQYIKoZIzj0DAQcDQgAEcCPm8ay9sb2hrueFvuwL8pGjQBnd
HrgLLNu5Gj06Y2S8vvR3MBWbChpOIKGh1YrDoa4lt/XfjaNcHq7vcuYXwg==
-----END PUBLIC KEY-----`))
	if err != nil {
		panic(err)
	}

	exitCode := m.Run() // Run all tests
	os.Exit(exitCode)
}

// TestInvokePlugin ensures invokePlugin returns an error in the correct situations by mocking the Cmd function.
>>>>>>> 0d0705c3
func TestInvokePlugin(t *testing.T) {
	testStdinBytes := []byte("my-stdin")
	testMethodArgs := &common.MethodArgs{
		MethodName:       common.DefaultAlgorithmMethodName,
		DefaultAlgorithm: &common.DefaultAlgorithmArgs{},
	}
	testInitOptions := &common.InitOptions{
		ProtocolVersion: common.ProtocolVersion,
		KeyResourceID:   testKeyResourceID,
<<<<<<< HEAD
		HashFunc:        testHashFunc,
=======
		HashFunc:        testHashFunction,
>>>>>>> 0d0705c3
	}
	testPluginArgs := &common.PluginArgs{
		InitOptions: testInitOptions,
		MethodArgs:  testMethodArgs,
	}
	goodResp := &common.PluginResp{
		DefaultAlgorithm: &common.DefaultAlgorithmResp{
			DefaultAlgorithm: testDefaultAlgorithm,
		},
	}
	goodOutput, err := json.Marshal(goodResp)
	if err != nil {
		t.Fatal(err)
	}

	// A serialized error by the plugin program in stdout.
	testErrorOutput, err := json.Marshal(&common.PluginResp{
		ErrorMessage: testPluginErrorMessage,
	})
	if err != nil {
		t.Fatal(err)
	}

	tests := []struct {
		name                  string
		cmdOutputBytes        []byte
<<<<<<< HEAD
		commandOutputErr      error
=======
		cmdOutputErr          error
>>>>>>> 0d0705c3
		resp                  *common.PluginResp
		err                   error
		errorMessageSubstring string
	}{
		// command and plugin error handling
		{
			name:           "success",
			cmdOutputBytes: goodOutput,
			resp:           goodResp,
		},
		{
			name:           "success: expected stdin",
			cmdOutputBytes: goodOutput,
			resp:           goodResp,
		},
		{
<<<<<<< HEAD
			name:             "success: continue if command exits non-zero",
			cmdOutputBytes:   goodOutput,
			commandOutputErr: &testExitError{exitCode: 1},
			resp:             goodResp,
		},
		{
			name:             "failure: command eror, even if command exits 0",
			cmdOutputBytes:   goodOutput,
			commandOutputErr: &testExitError{exitCode: 0},
			err:              ErrorExecutingPlugin,
		},
		{
			name:             "failure: ExitError.ExitStatus() is -1",
			cmdOutputBytes:   goodOutput,
			commandOutputErr: &testExitError{exitCode: -1},
			err:              ErrorExecutingPlugin,
		},
		{
			name:             "failure: any other exec error",
			cmdOutputBytes:   goodOutput,
			commandOutputErr: errors.New("exec-error"),
			err:              ErrorExecutingPlugin,
		},
		{
			name:                  "error: plugin program error",
			cmdOutputBytes:        testErrorOutput,
			err:                   ErrorPluginReturnError,
			errorMessageSubstring: testPluginErrorMessage,
		},
		{
=======
			name:           "success",
			cmdOutputBytes: goodOutput,
			resp:           goodResp,
		},
		{
			name:           "success: expected stdin",
			cmdOutputBytes: goodOutput,
			resp:           goodResp,
		},
		{
			name:           "success: continue if command exits non-zero",
			cmdOutputBytes: goodOutput,
			cmdOutputErr:   &testExitError{exitCode: 1},
			resp:           goodResp,
		},
		{
			name:           "failure: command eror, even if command exits 0",
			cmdOutputBytes: goodOutput,
			cmdOutputErr:   &testExitError{exitCode: 0},
			err:            ErrorExecutingPlugin,
		},
		{
			name:           "failure: ExitError.ExitStatus() is -1",
			cmdOutputBytes: goodOutput,
			cmdOutputErr:   &testExitError{exitCode: -1},
			err:            ErrorExecutingPlugin,
		},
		{
			name:           "failure: any other exec error",
			cmdOutputBytes: goodOutput,
			cmdOutputErr:   errors.New("exec-error"),
			err:            ErrorExecutingPlugin,
		},
		{
			name:                  "error: plugin program error",
			cmdOutputBytes:        testErrorOutput,
			err:                   ErrorPluginReturnError,
			errorMessageSubstring: testPluginErrorMessage,
		},
		{
>>>>>>> 0d0705c3
			name:           "error: empty resp",
			cmdOutputBytes: []byte(""),
			err:            ErrorResponseParse,
		},
		{
			name:           "error: invalid json resp",
			cmdOutputBytes: []byte("abc"),
			err:            ErrorResponseParse,
		},
	}
	for _, tc := range tests {
		t.Run(tc.name, func(t *testing.T) {
<<<<<<< HEAD
			// mock the behavior of Command.
			makeCommandFunc := func(ctx context.Context, stdin io.Reader, stderr io.Writer, name string, args ...string) command {
				if diff := cmp.Diff(testExecutable, name); diff != "" {
					t.Errorf("unexpected executable name (-want +got):\n%s", diff)
				}
				if stdinBytes, err := io.ReadAll(stdin); err != nil {
					t.Fatalf("expected stdin: %v", err)
				} else if diff := cmp.Diff(testStdinBytes, stdinBytes); diff != "" {
					t.Errorf("unexpected stdin bytes (-want +got):\n%s", diff)
				}
				if diff := cmp.Diff(common.ProtocolVersion, args[0]); diff != "" {
					t.Errorf("unexpected protocol version (-want +got):\n%s", diff)
				}
				osArgs := append([]string{name}, args...)
				if pluginArgs, err := handler.GetPluginArgs(osArgs); err != nil {
					t.Error(err)
				} else if diff := cmp.Diff(testPluginArgs, pluginArgs); diff != "" {
					t.Errorf("unexpected plugin args (-want +got):\n%s", diff)
				}
				return testCommand{
					output: tc.cmdOutputBytes,
					err:    tc.commandOutputErr,
				}
			}
			// client with our mocked Command
			testPluginClient := newPluginClient(testExecutable, testInitOptions, makeCommandFunc)
=======
			// mock the behavior of Cmd, simulating a plugin program.
			makeCmdFunc := func(ctx context.Context, stdin io.Reader, stderr io.Writer, name string, args ...string) cmd {
				if diff := cmp.Diff(testExecutable, name); diff != "" {
					t.Errorf("unexpected executable name (-want +got):\n%s", diff)
				}
				if diff := cmp.Diff(common.ProtocolVersion, args[0]); diff != "" {
					t.Errorf("unexpected protocol version (-want +got):\n%s", diff)
				}
				if stdinBytes, err := io.ReadAll(stdin); err != nil {
					t.Errorf("reading stdin: %v", err)
				} else if diff := cmp.Diff(testStdinBytes, stdinBytes); diff != "" {
					t.Errorf("unexpected stdin bytes (-want +got):\n%s", diff)
				}
				osArgs := append([]string{name}, args...)
				if pluginArgs, err := handler.GetPluginArgs(osArgs); err != nil {
					t.Error(err)
				} else if diff := cmp.Diff(testPluginArgs, pluginArgs); diff != "" {
					t.Errorf("parsing plugin args (-want +got):\n%s", diff)
				}
				return testCmd{
					output: tc.cmdOutputBytes,
					err:    tc.cmdOutputErr,
				}
			}
			// client with our mocked Cmd
			testPluginClient := newPluginClient(testExecutable, testInitOptions, makeCmdFunc)
>>>>>>> 0d0705c3
			// invokePlugin
			testContext := context.TODO()
			testStdin := bytes.NewBuffer(testStdinBytes)
			resp, err := testPluginClient.invokePlugin(testContext, testStdin, testMethodArgs)
			// compare results
			if respDiff := cmp.Diff(tc.resp, resp); respDiff != "" {
				t.Errorf("unexpected resp (-want +got):\n%s", respDiff)
			}
			if errorDiff := cmp.Diff(tc.err, err, cmpopts.EquateErrors()); errorDiff != "" {
				t.Errorf("unexpected error (-want +got):\n%s", errorDiff)
			}
			if err != nil && !strings.Contains(err.Error(), tc.errorMessageSubstring) {
				t.Errorf("error content does not contain expecrted substring (-want +got): \n-%s\n+%s", tc.errorMessageSubstring, err.Error())
			}
		})
	}
}

<<<<<<< HEAD
// TestSignerVerifierImpl is a mock implementation that asserts that the
// expected values are both sent and received through the encoding and decoding processes.
type TestSignerVerifierImpl struct {
	// TODO: remove this embedding after all methods are implemented.
	kms.SignerVerifier
	t *testing.T
}

// DefaultAlgorithm accepts no arguments, but returns an expected value.
func (s TestSignerVerifierImpl) DefaultAlgorithm() string {
	return testDefaultAlgorithm
}

// CreateKey checks the expected context deadline and algorithm, and returns the expected public key.
func (s TestSignerVerifierImpl) CreateKey(ctx context.Context, algorithm string) (crypto.PublicKey, error) {
	if diff := cmp.Diff(testDefaultAlgorithm, algorithm); diff != "" {
		s.t.Errorf("unexpected algorithm (-want +got):\n%s", diff)
	}
	ctxDeadline, ok := ctx.Deadline()
	if !ok {
		s.t.Errorf("expected a deadline")
	}
	if diff := cmp.Diff(testContextDeadline, ctxDeadline); diff != "" {
		s.t.Errorf("unexpected context deadline (-want +got):\n%s", diff)
	}
	return testPublicKey, nil
}

func (s TestSignerVerifierImpl) SignMessage(message io.Reader, opts ...signature.SignOption) ([]byte, error) {
	messageBytes, err := io.ReadAll(message)
	if err != nil {
		return nil, err
	}
	if diff := cmp.Diff(testMessageBytes, messageBytes); diff != "" {
		s.t.Errorf("unexpected message (-want +got):\n%s", diff)
	}
	ctx := context.TODO()
	var keyVersion string
	var remoteVerification bool
	var digest []byte
	var signerOpts crypto.SignerOpts
	for _, opt := range opts {
		opt.ApplyContext(&ctx)
		opt.ApplyKeyVersion(&keyVersion)
		opt.ApplyRemoteVerification(&remoteVerification)
		opt.ApplyDigest(&digest)
		opt.ApplyCryptoSignerOpts(&signerOpts)
	}
	ctxDeadline, ok := ctx.Deadline()
	if !ok {
		s.t.Errorf("expected a deadline")
	}
	if diff := cmp.Diff(testContextDeadline, ctxDeadline); diff != "" {
		s.t.Errorf("unexpected context deadline (-want +got):\n%s", diff)
	}
	if diff := cmp.Diff(testKeyVersion, keyVersion); diff != "" {
		s.t.Errorf("unexpected key version (-want +got):\n%s", diff)
	}
	if diff := cmp.Diff(testRemoteVerification, remoteVerification); diff != "" {
		s.t.Errorf("unexpected remote verification (-want +got):\n%s", diff)
	}
	if diff := cmp.Diff(testDigest, digest); diff != "" {
		s.t.Errorf("unexpected digest (-want +got):\n%s", diff)
	}
	if diff := cmp.Diff(testHashFunc, signerOpts.HashFunc()); diff != "" {
		s.t.Errorf("unexpected hash func (-want +got):\n%s", diff)
	}
	return testSignature, nil
}

// TestPluginClient tests each of PluginClient's methods for correct encoding and decoding between a simulated plugin program,
// by mocking the Command function and using TestSignerVerifierImpl to both check and return expected values.
func TestPluginClient(t *testing.T) {
	t.Parallel()

	// Mock the behavior of Command to simulates a real plugin program by
	// calling the helper handler functions `GetPluginArgs()` and `Dispatch()`, passing along the stdin stdout, and args.
	makeCommandFunc := func(ctx context.Context, stdin io.Reader, stderr io.Writer, name string, args ...string) command {
		// Use the helpfer functions in the handler package.
		osArgs := append([]string{name}, args...)
		pluginArgs, err := handler.GetPluginArgs(osArgs)
		if err != nil {
			t.Fatal(err)
		}
		var stdout bytes.Buffer
		_, err = handler.Dispatch(&stdout, stdin, pluginArgs, TestSignerVerifierImpl{
			t: t,
		})
		if err != nil {
			t.Fatal(err)
		}
		return testCommand{
=======
// testSignerVerifierImpl is a mock implementation that asserts that the
// expected values are both sent and received through the encoding and decoding processes.
type testSignerVerifierImpl struct {
	// TODO: remove this embedding after all methods are implemented.
	kms.SignerVerifier
	t *testing.T
}

// DefaultAlgorithm accepts no arguments, but returns an expected value.
func (s testSignerVerifierImpl) DefaultAlgorithm() string {
	return testDefaultAlgorithm
}

// CreateKey checks the expected context deadline and algorithm, and returns the expected public key.
func (s testSignerVerifierImpl) CreateKey(ctx context.Context, algorithm string) (crypto.PublicKey, error) {
	if diff := cmp.Diff(testDefaultAlgorithm, algorithm); diff != "" {
		s.t.Errorf("unexpected algorithm (-want +got):\n%s", diff)
	}
	ctxDeadline, ok := ctx.Deadline()
	if !ok {
		s.t.Errorf("expected a deadline")
	}
	if diff := cmp.Diff(testContextDeadline, ctxDeadline); diff != "" {
		s.t.Errorf("unexpected context deadline (-want +got):\n%s", diff)
	}
	return testPublicKey, nil
}

// TestPluginClient tests each of PluginClient's methods for correct encoding and decoding between a simulated plugin program,
// by mocking the Cmd function and using TestSignerVerifierImpl to both check and return expected values.
func TestPluginClient(t *testing.T) {
	t.Parallel()

	// Mock the behavior of Cmd to simulates a real plugin program by
	// calling the helper handler functions `GetPluginArgs()` and `Dispatch()`, passing along the stdin, stdout, and args.
	makeCmdFunc := func(ctx context.Context, stdin io.Reader, stderr io.Writer, name string, args ...string) cmd {
		// Use the helper functions in the handler package.
		osArgs := append([]string{name}, args...)
		pluginArgs, err := handler.GetPluginArgs(osArgs)
		if err != nil {
			t.Error(err)
		}
		var stdout bytes.Buffer
		_, err = handler.Dispatch(&stdout, stdin, pluginArgs, testSignerVerifierImpl{
			t: t,
		})
		if err != nil {
			t.Error(err)
		}
		return testCmd{
>>>>>>> 0d0705c3
			output: stdout.Bytes(),
			err:    err,
		}
	}
	testPluginClient := newPluginClient(
		testExecutable,
		&common.InitOptions{},
<<<<<<< HEAD
		makeCommandFunc,
	)
=======
		makeCmdFunc,
	)
	testContext, _ := context.WithDeadline(context.TODO(), testContextDeadline)
>>>>>>> 0d0705c3
	var testErr error = nil

	t.Run("DefaultAlgorithm", func(t *testing.T) {
		t.Parallel()

		defaultAlgorithm := testPluginClient.DefaultAlgorithm()
		if diff := cmp.Diff(testDefaultAlgorithm, defaultAlgorithm); diff != "" {
			t.Errorf("default algorithm mismatch (-want +got):\n%s", diff)
		}
	})

<<<<<<< HEAD
	t.Run("PublicKey", func(t *testing.T) {
		t.Parallel()

		testContext, _ := context.WithDeadline(context.TODO(), testContextDeadline)
		publicKey, err := testPluginClient.CreateKey(testContext, testDefaultAlgorithm)

=======
	t.Run("CreateKey", func(t *testing.T) {
		t.Parallel()

		publicKey, err := testPluginClient.CreateKey(testContext, testDefaultAlgorithm)
>>>>>>> 0d0705c3
		if diff := cmp.Diff(testPublicKey, publicKey); diff != "" {
			t.Errorf("public key mismatch (-want +got):\n%s", diff)
		}
		if diff := cmp.Diff(testErr, err); diff != "" {
<<<<<<< HEAD
			t.Errorf("eerror mismatch (-want +got):\n%s", diff)
		}
	})

	t.Run("SignMessage", func(t *testing.T) {
		t.Parallel()

		testContext, _ := context.WithDeadline(context.TODO(), testContextDeadline)
		testOpts := []signature.SignOption{
			options.WithContext(testContext),
			options.WithKeyVersion(testKeyVersion),
			options.WithRemoteVerification(testRemoteVerification),
			options.WithDigest(testDigest),
			options.WithCryptoSignerOpts(testHashFunc),
		}
		signature, err := testPluginClient.SignMessage(bytes.NewReader(testMessageBytes), testOpts...)

		if diff := cmp.Diff(testSignature, signature); diff != "" {
			t.Errorf("signature mismatch (-want +got):\n%s", diff)
		}
		if diff := cmp.Diff(testErr, err); diff != "" {
=======
>>>>>>> 0d0705c3
			t.Errorf("error mismatch (-want +got):\n%s", diff)
		}
	})
}<|MERGE_RESOLUTION|>--- conflicted
+++ resolved
@@ -31,13 +31,11 @@
 	"github.com/google/go-cmp/cmp"
 	"github.com/google/go-cmp/cmp/cmpopts"
 	"github.com/sigstore/sigstore/pkg/cryptoutils"
-<<<<<<< HEAD
 	"github.com/sigstore/sigstore/pkg/signature"
-=======
->>>>>>> 0d0705c3
 	"github.com/sigstore/sigstore/pkg/signature/kms"
 	"github.com/sigstore/sigstore/pkg/signature/kms/cliplugin/common"
 	"github.com/sigstore/sigstore/pkg/signature/kms/cliplugin/handler"
+	"github.com/sigstore/sigstore/pkg/signature/options"
 )
 
 var (
@@ -47,22 +45,15 @@
 	testContextDeadline    = time.Date(2025, 4, 1, 2, 47, 0, 0, time.UTC)
 	testDefaultAlgorithm   = "alg1"
 	testPublicKey          crypto.PublicKey
-<<<<<<< HEAD
 	testMessageBytes       = []byte(`my-message`)
 	testSignature          = []byte(`my-signature`)
 	testKeyVersion         = "my-key-version"
 	testRemoteVerification = true
 	testDigest             = []byte("my-digest")
-	testHashFunc           = crypto.SHA512
-)
-
-type testCommand struct {
-=======
 	testHashFunction       = crypto.SHA512
 )
 
 type testCmd struct {
->>>>>>> 0d0705c3
 	output []byte
 	err    error
 }
@@ -79,8 +70,7 @@
 	return "test exit error"
 }
 
-<<<<<<< HEAD
-func (c testCommand) Output() ([]byte, error) {
+func (c testCmd) Output() ([]byte, error) {
 	return c.output, c.err
 }
 
@@ -99,29 +89,7 @@
 	os.Exit(exitCode)
 }
 
-// TestInvokePlugin ensures invokePlugin returns an error in the correct situations by mocking the Command function.
-=======
-func (c testCmd) Output() ([]byte, error) {
-	return c.output, c.err
-}
-
-func TestMain(m *testing.M) {
-	// Perform global setup here
-	var err error
-	testPublicKey, err = cryptoutils.UnmarshalPEMToPublicKey([]byte(`-----BEGIN PUBLIC KEY-----
-MFkwEwYHKoZIzj0CAQYIKoZIzj0DAQcDQgAEcCPm8ay9sb2hrueFvuwL8pGjQBnd
-HrgLLNu5Gj06Y2S8vvR3MBWbChpOIKGh1YrDoa4lt/XfjaNcHq7vcuYXwg==
------END PUBLIC KEY-----`))
-	if err != nil {
-		panic(err)
-	}
-
-	exitCode := m.Run() // Run all tests
-	os.Exit(exitCode)
-}
-
 // TestInvokePlugin ensures invokePlugin returns an error in the correct situations by mocking the Cmd function.
->>>>>>> 0d0705c3
 func TestInvokePlugin(t *testing.T) {
 	testStdinBytes := []byte("my-stdin")
 	testMethodArgs := &common.MethodArgs{
@@ -131,11 +99,7 @@
 	testInitOptions := &common.InitOptions{
 		ProtocolVersion: common.ProtocolVersion,
 		KeyResourceID:   testKeyResourceID,
-<<<<<<< HEAD
-		HashFunc:        testHashFunc,
-=======
 		HashFunc:        testHashFunction,
->>>>>>> 0d0705c3
 	}
 	testPluginArgs := &common.PluginArgs{
 		InitOptions: testInitOptions,
@@ -162,11 +126,7 @@
 	tests := []struct {
 		name                  string
 		cmdOutputBytes        []byte
-<<<<<<< HEAD
-		commandOutputErr      error
-=======
 		cmdOutputErr          error
->>>>>>> 0d0705c3
 		resp                  *common.PluginResp
 		err                   error
 		errorMessageSubstring string
@@ -183,29 +143,28 @@
 			resp:           goodResp,
 		},
 		{
-<<<<<<< HEAD
-			name:             "success: continue if command exits non-zero",
-			cmdOutputBytes:   goodOutput,
-			commandOutputErr: &testExitError{exitCode: 1},
-			resp:             goodResp,
-		},
-		{
-			name:             "failure: command eror, even if command exits 0",
-			cmdOutputBytes:   goodOutput,
-			commandOutputErr: &testExitError{exitCode: 0},
-			err:              ErrorExecutingPlugin,
-		},
-		{
-			name:             "failure: ExitError.ExitStatus() is -1",
-			cmdOutputBytes:   goodOutput,
-			commandOutputErr: &testExitError{exitCode: -1},
-			err:              ErrorExecutingPlugin,
-		},
-		{
-			name:             "failure: any other exec error",
-			cmdOutputBytes:   goodOutput,
-			commandOutputErr: errors.New("exec-error"),
-			err:              ErrorExecutingPlugin,
+			name:           "success: continue if command exits non-zero",
+			cmdOutputBytes: goodOutput,
+			cmdOutputErr:   &testExitError{exitCode: 1},
+			resp:           goodResp,
+		},
+		{
+			name:           "failure: command eror, even if command exits 0",
+			cmdOutputBytes: goodOutput,
+			cmdOutputErr:   &testExitError{exitCode: 0},
+			err:            ErrorExecutingPlugin,
+		},
+		{
+			name:           "failure: ExitError.ExitStatus() is -1",
+			cmdOutputBytes: goodOutput,
+			cmdOutputErr:   &testExitError{exitCode: -1},
+			err:            ErrorExecutingPlugin,
+		},
+		{
+			name:           "failure: any other exec error",
+			cmdOutputBytes: goodOutput,
+			cmdOutputErr:   errors.New("exec-error"),
+			err:            ErrorExecutingPlugin,
 		},
 		{
 			name:                  "error: plugin program error",
@@ -214,48 +173,6 @@
 			errorMessageSubstring: testPluginErrorMessage,
 		},
 		{
-=======
-			name:           "success",
-			cmdOutputBytes: goodOutput,
-			resp:           goodResp,
-		},
-		{
-			name:           "success: expected stdin",
-			cmdOutputBytes: goodOutput,
-			resp:           goodResp,
-		},
-		{
-			name:           "success: continue if command exits non-zero",
-			cmdOutputBytes: goodOutput,
-			cmdOutputErr:   &testExitError{exitCode: 1},
-			resp:           goodResp,
-		},
-		{
-			name:           "failure: command eror, even if command exits 0",
-			cmdOutputBytes: goodOutput,
-			cmdOutputErr:   &testExitError{exitCode: 0},
-			err:            ErrorExecutingPlugin,
-		},
-		{
-			name:           "failure: ExitError.ExitStatus() is -1",
-			cmdOutputBytes: goodOutput,
-			cmdOutputErr:   &testExitError{exitCode: -1},
-			err:            ErrorExecutingPlugin,
-		},
-		{
-			name:           "failure: any other exec error",
-			cmdOutputBytes: goodOutput,
-			cmdOutputErr:   errors.New("exec-error"),
-			err:            ErrorExecutingPlugin,
-		},
-		{
-			name:                  "error: plugin program error",
-			cmdOutputBytes:        testErrorOutput,
-			err:                   ErrorPluginReturnError,
-			errorMessageSubstring: testPluginErrorMessage,
-		},
-		{
->>>>>>> 0d0705c3
 			name:           "error: empty resp",
 			cmdOutputBytes: []byte(""),
 			err:            ErrorResponseParse,
@@ -268,34 +185,6 @@
 	}
 	for _, tc := range tests {
 		t.Run(tc.name, func(t *testing.T) {
-<<<<<<< HEAD
-			// mock the behavior of Command.
-			makeCommandFunc := func(ctx context.Context, stdin io.Reader, stderr io.Writer, name string, args ...string) command {
-				if diff := cmp.Diff(testExecutable, name); diff != "" {
-					t.Errorf("unexpected executable name (-want +got):\n%s", diff)
-				}
-				if stdinBytes, err := io.ReadAll(stdin); err != nil {
-					t.Fatalf("expected stdin: %v", err)
-				} else if diff := cmp.Diff(testStdinBytes, stdinBytes); diff != "" {
-					t.Errorf("unexpected stdin bytes (-want +got):\n%s", diff)
-				}
-				if diff := cmp.Diff(common.ProtocolVersion, args[0]); diff != "" {
-					t.Errorf("unexpected protocol version (-want +got):\n%s", diff)
-				}
-				osArgs := append([]string{name}, args...)
-				if pluginArgs, err := handler.GetPluginArgs(osArgs); err != nil {
-					t.Error(err)
-				} else if diff := cmp.Diff(testPluginArgs, pluginArgs); diff != "" {
-					t.Errorf("unexpected plugin args (-want +got):\n%s", diff)
-				}
-				return testCommand{
-					output: tc.cmdOutputBytes,
-					err:    tc.commandOutputErr,
-				}
-			}
-			// client with our mocked Command
-			testPluginClient := newPluginClient(testExecutable, testInitOptions, makeCommandFunc)
-=======
 			// mock the behavior of Cmd, simulating a plugin program.
 			makeCmdFunc := func(ctx context.Context, stdin io.Reader, stderr io.Writer, name string, args ...string) cmd {
 				if diff := cmp.Diff(testExecutable, name); diff != "" {
@@ -322,7 +211,6 @@
 			}
 			// client with our mocked Cmd
 			testPluginClient := newPluginClient(testExecutable, testInitOptions, makeCmdFunc)
->>>>>>> 0d0705c3
 			// invokePlugin
 			testContext := context.TODO()
 			testStdin := bytes.NewBuffer(testStdinBytes)
@@ -341,22 +229,21 @@
 	}
 }
 
-<<<<<<< HEAD
-// TestSignerVerifierImpl is a mock implementation that asserts that the
+// testSignerVerifierImpl is a mock implementation that asserts that the
 // expected values are both sent and received through the encoding and decoding processes.
-type TestSignerVerifierImpl struct {
+type testSignerVerifierImpl struct {
 	// TODO: remove this embedding after all methods are implemented.
 	kms.SignerVerifier
 	t *testing.T
 }
 
 // DefaultAlgorithm accepts no arguments, but returns an expected value.
-func (s TestSignerVerifierImpl) DefaultAlgorithm() string {
+func (s testSignerVerifierImpl) DefaultAlgorithm() string {
 	return testDefaultAlgorithm
 }
 
 // CreateKey checks the expected context deadline and algorithm, and returns the expected public key.
-func (s TestSignerVerifierImpl) CreateKey(ctx context.Context, algorithm string) (crypto.PublicKey, error) {
+func (s testSignerVerifierImpl) CreateKey(ctx context.Context, algorithm string) (crypto.PublicKey, error) {
 	if diff := cmp.Diff(testDefaultAlgorithm, algorithm); diff != "" {
 		s.t.Errorf("unexpected algorithm (-want +got):\n%s", diff)
 	}
@@ -370,7 +257,7 @@
 	return testPublicKey, nil
 }
 
-func (s TestSignerVerifierImpl) SignMessage(message io.Reader, opts ...signature.SignOption) ([]byte, error) {
+func (s testSignerVerifierImpl) SignMessage(message io.Reader, opts ...signature.SignOption) ([]byte, error) {
 	messageBytes, err := io.ReadAll(message)
 	if err != nil {
 		return nil, err
@@ -406,7 +293,7 @@
 	if diff := cmp.Diff(testDigest, digest); diff != "" {
 		s.t.Errorf("unexpected digest (-want +got):\n%s", diff)
 	}
-	if diff := cmp.Diff(testHashFunc, signerOpts.HashFunc()); diff != "" {
+	if diff := cmp.Diff(testHashFunction, signerOpts.HashFunc()); diff != "" {
 		s.t.Errorf("unexpected hash func (-want +got):\n%s", diff)
 	}
 	return testSignature, nil
@@ -419,7 +306,7 @@
 
 	// Mock the behavior of Command to simulates a real plugin program by
 	// calling the helper handler functions `GetPluginArgs()` and `Dispatch()`, passing along the stdin stdout, and args.
-	makeCommandFunc := func(ctx context.Context, stdin io.Reader, stderr io.Writer, name string, args ...string) command {
+	makeCmdFunc := func(ctx context.Context, stdin io.Reader, stderr io.Writer, name string, args ...string) cmd {
 		// Use the helpfer functions in the handler package.
 		osArgs := append([]string{name}, args...)
 		pluginArgs, err := handler.GetPluginArgs(osArgs)
@@ -427,65 +314,13 @@
 			t.Fatal(err)
 		}
 		var stdout bytes.Buffer
-		_, err = handler.Dispatch(&stdout, stdin, pluginArgs, TestSignerVerifierImpl{
+		_, err = handler.Dispatch(&stdout, stdin, pluginArgs, testSignerVerifierImpl{
 			t: t,
 		})
 		if err != nil {
 			t.Fatal(err)
 		}
-		return testCommand{
-=======
-// testSignerVerifierImpl is a mock implementation that asserts that the
-// expected values are both sent and received through the encoding and decoding processes.
-type testSignerVerifierImpl struct {
-	// TODO: remove this embedding after all methods are implemented.
-	kms.SignerVerifier
-	t *testing.T
-}
-
-// DefaultAlgorithm accepts no arguments, but returns an expected value.
-func (s testSignerVerifierImpl) DefaultAlgorithm() string {
-	return testDefaultAlgorithm
-}
-
-// CreateKey checks the expected context deadline and algorithm, and returns the expected public key.
-func (s testSignerVerifierImpl) CreateKey(ctx context.Context, algorithm string) (crypto.PublicKey, error) {
-	if diff := cmp.Diff(testDefaultAlgorithm, algorithm); diff != "" {
-		s.t.Errorf("unexpected algorithm (-want +got):\n%s", diff)
-	}
-	ctxDeadline, ok := ctx.Deadline()
-	if !ok {
-		s.t.Errorf("expected a deadline")
-	}
-	if diff := cmp.Diff(testContextDeadline, ctxDeadline); diff != "" {
-		s.t.Errorf("unexpected context deadline (-want +got):\n%s", diff)
-	}
-	return testPublicKey, nil
-}
-
-// TestPluginClient tests each of PluginClient's methods for correct encoding and decoding between a simulated plugin program,
-// by mocking the Cmd function and using TestSignerVerifierImpl to both check and return expected values.
-func TestPluginClient(t *testing.T) {
-	t.Parallel()
-
-	// Mock the behavior of Cmd to simulates a real plugin program by
-	// calling the helper handler functions `GetPluginArgs()` and `Dispatch()`, passing along the stdin, stdout, and args.
-	makeCmdFunc := func(ctx context.Context, stdin io.Reader, stderr io.Writer, name string, args ...string) cmd {
-		// Use the helper functions in the handler package.
-		osArgs := append([]string{name}, args...)
-		pluginArgs, err := handler.GetPluginArgs(osArgs)
-		if err != nil {
-			t.Error(err)
-		}
-		var stdout bytes.Buffer
-		_, err = handler.Dispatch(&stdout, stdin, pluginArgs, testSignerVerifierImpl{
-			t: t,
-		})
-		if err != nil {
-			t.Error(err)
-		}
 		return testCmd{
->>>>>>> 0d0705c3
 			output: stdout.Bytes(),
 			err:    err,
 		}
@@ -493,14 +328,9 @@
 	testPluginClient := newPluginClient(
 		testExecutable,
 		&common.InitOptions{},
-<<<<<<< HEAD
-		makeCommandFunc,
-	)
-=======
 		makeCmdFunc,
 	)
 	testContext, _ := context.WithDeadline(context.TODO(), testContextDeadline)
->>>>>>> 0d0705c3
 	var testErr error = nil
 
 	t.Run("DefaultAlgorithm", func(t *testing.T) {
@@ -512,24 +342,27 @@
 		}
 	})
 
-<<<<<<< HEAD
 	t.Run("PublicKey", func(t *testing.T) {
 		t.Parallel()
 
 		testContext, _ := context.WithDeadline(context.TODO(), testContextDeadline)
 		publicKey, err := testPluginClient.CreateKey(testContext, testDefaultAlgorithm)
-
-=======
+		if diff := cmp.Diff(testPublicKey, publicKey); diff != "" {
+			t.Errorf("public key mismatch (-want +got):\n%s", diff)
+		}
+		if diff := cmp.Diff(testErr, err); diff != "" {
+			t.Errorf("eerror mismatch (-want +got):\n%s", diff)
+		}
+	})
+
 	t.Run("CreateKey", func(t *testing.T) {
 		t.Parallel()
 
 		publicKey, err := testPluginClient.CreateKey(testContext, testDefaultAlgorithm)
->>>>>>> 0d0705c3
 		if diff := cmp.Diff(testPublicKey, publicKey); diff != "" {
 			t.Errorf("public key mismatch (-want +got):\n%s", diff)
 		}
 		if diff := cmp.Diff(testErr, err); diff != "" {
-<<<<<<< HEAD
 			t.Errorf("eerror mismatch (-want +got):\n%s", diff)
 		}
 	})
@@ -543,7 +376,7 @@
 			options.WithKeyVersion(testKeyVersion),
 			options.WithRemoteVerification(testRemoteVerification),
 			options.WithDigest(testDigest),
-			options.WithCryptoSignerOpts(testHashFunc),
+			options.WithCryptoSignerOpts(testHashFunction),
 		}
 		signature, err := testPluginClient.SignMessage(bytes.NewReader(testMessageBytes), testOpts...)
 
@@ -551,8 +384,6 @@
 			t.Errorf("signature mismatch (-want +got):\n%s", diff)
 		}
 		if diff := cmp.Diff(testErr, err); diff != "" {
-=======
->>>>>>> 0d0705c3
 			t.Errorf("error mismatch (-want +got):\n%s", diff)
 		}
 	})
