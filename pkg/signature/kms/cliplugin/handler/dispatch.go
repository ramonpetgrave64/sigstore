//
// Copyright 2024 The Sigstore Authors.
//
// Licensed under the Apache License, Version 2.0 (the "License");
// you may not use this file except in compliance with the License.
// You may obtain a copy of the License at
//
//     http://www.apache.org/licenses/LICENSE-2.0
//
// Unless required by applicable law or agreed to in writing, software
// distributed under the License is distributed on an "AS IS" BASIS,
// WITHOUT WARRANTIES OR CONDITIONS OF ANY KIND, either express or implied.
// See the License for the specific language governing permissions and
// limitations under the License.

<<<<<<< HEAD
// Package handler implements helper functions for plugins written in go. It will extract
// values from PluginArgs and pass them the a real SignerVerifier implementation, and then package
// responses into PluginResp.
=======
// Package handler implements helper functions for plugins written in go.
>>>>>>> 0d0705c3
package handler

import (
	"encoding/json"
	"errors"
	"fmt"
	"io"

	"github.com/sigstore/sigstore/pkg/signature/kms"
	"github.com/sigstore/sigstore/pkg/signature/kms/cliplugin/common"
)

var (
<<<<<<< HEAD
	ErrorPluginArgsParse   = errors.New("error parsing plign args")
=======
	ErrorPluginArgsParse   = errors.New("error parsing plugin args")
>>>>>>> 0d0705c3
	ErrorUnsupportedMethod = errors.New("unsupported methodArgs")
)

// GetPluginArgs parses the PluginArgs from the os args.
func GetPluginArgs(osArgs []string) (*common.PluginArgs, error) {
	if len(osArgs) < 3 {
		return nil, fmt.Errorf("%w: expected at least 3 args, got %d", ErrorPluginArgsParse, len(osArgs))
	}
	argsStr := osArgs[2]
	var args common.PluginArgs
	if err := json.Unmarshal([]byte(argsStr), &args); err != nil {
		return nil, err
	}
	return &args, nil
}

// WriteResponse writes JSON-serialized PluginResp to the output.
func WriteResponse(stdout io.Writer, resp *common.PluginResp) error {
	enc, err := json.Marshal(resp)
	if err != nil {
		return err
	}
	fmt.Fprint(stdout, string(enc))
	return nil
}

// WriteErrorResponse writes a response with only an error message to the output.
func WriteErrorResponse(stdout io.Writer, err error) error {
	resp := &common.PluginResp{
		ErrorMessage: err.Error(),
	}
	return WriteResponse(stdout, resp)
}

// Dispatch routes to handler functions based on the PluginArgs.
// If there is an error to be returned, it will also call WriteResponse with the error.
func Dispatch(stdout io.Writer, stdin io.Reader, pluginArgs *common.PluginArgs, impl kms.SignerVerifier) (*common.PluginResp, error) {
	var resp common.PluginResp
	var err error
	switch pluginArgs.MethodName {
	case common.DefaultAlgorithmMethodName:
		resp.DefaultAlgorithm, err = DefaultAlgorithm(stdin, pluginArgs.DefaultAlgorithm, impl)
	case common.CreateKeyMethodName:
		resp.CreateKey, err = CreateKey(stdin, pluginArgs.CreateKey, impl)
<<<<<<< HEAD
	case common.SignMessageMethodName:
		resp.SignMessage, err = SignMessage(stdin, pluginArgs.SignMessage, impl)
=======
>>>>>>> 0d0705c3
	// TODO: Additonal methods to be implemented
	default:
		err = fmt.Errorf("%w: %s", ErrorUnsupportedMethod, pluginArgs.MethodName)
	}
	if err != nil {
		resp.ErrorMessage = err.Error()
	}
	WriteResponse(stdout, &resp)
	return &resp, err
}<|MERGE_RESOLUTION|>--- conflicted
+++ resolved
@@ -13,13 +13,9 @@
 // See the License for the specific language governing permissions and
 // limitations under the License.
 
-<<<<<<< HEAD
 // Package handler implements helper functions for plugins written in go. It will extract
-// values from PluginArgs and pass them the a real SignerVerifier implementation, and then package
+// values from PluginArgs and pass them the real SignerVerifier implementation, and then package
 // responses into PluginResp.
-=======
-// Package handler implements helper functions for plugins written in go.
->>>>>>> 0d0705c3
 package handler
 
 import (
@@ -33,11 +29,7 @@
 )
 
 var (
-<<<<<<< HEAD
-	ErrorPluginArgsParse   = errors.New("error parsing plign args")
-=======
 	ErrorPluginArgsParse   = errors.New("error parsing plugin args")
->>>>>>> 0d0705c3
 	ErrorUnsupportedMethod = errors.New("unsupported methodArgs")
 )
 
@@ -82,11 +74,8 @@
 		resp.DefaultAlgorithm, err = DefaultAlgorithm(stdin, pluginArgs.DefaultAlgorithm, impl)
 	case common.CreateKeyMethodName:
 		resp.CreateKey, err = CreateKey(stdin, pluginArgs.CreateKey, impl)
-<<<<<<< HEAD
 	case common.SignMessageMethodName:
 		resp.SignMessage, err = SignMessage(stdin, pluginArgs.SignMessage, impl)
-=======
->>>>>>> 0d0705c3
 	// TODO: Additonal methods to be implemented
 	default:
 		err = fmt.Errorf("%w: %s", ErrorUnsupportedMethod, pluginArgs.MethodName)
