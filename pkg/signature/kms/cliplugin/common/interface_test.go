//
// Copyright 2025 The Sigstore Authors.
//
// Licensed under the Apache License, Version 2.0 (the "License");
// you may not use this file except in compliance with the License.
// You may obtain a copy of the License at
//
//     http://www.apache.org/licenses/LICENSE-2.0
//
// Unless required by applicable law or agreed to in writing, software
// distributed under the License is distributed on an "AS IS" BASIS,
// WITHOUT WARRANTIES OR CONDITIONS OF ANY KIND, either express or implied.
// See the License for the specific language governing permissions and
// limitations under the License.

// Package common defines the JSON schema for plugin arguments and return values.
package common

import (
	"crypto"
	"encoding/json"
	"strings"
	"testing"
	"time"

	"github.com/google/go-cmp/cmp"
)

var (
	testContextDeadline    = time.Date(2025, 4, 1, 2, 47, 0, 0, time.UTC)
	testAlgorithm          = "anyAlgorithm"
	testPEM                = []byte("mypem")
	testKeyResourceID      = "testkms://testkey"
	testHashFunc           = crypto.BLAKE2b_256
	testDigest             = []byte("anyDigest")
	testKeyVersion         = "my-key-version"
	testRemoteVerification = true
	testSignature          = []byte("any-signature")
)

// TestPluginArgsJSON ensures that the JSON serialization of PluginArgs is the expected form.
func TestPluginArgsJSON(t *testing.T) {
<<<<<<< HEAD
	// Although a normal invocation would only have a single method's arguments filled,
	// we fill them here for simpler testing.
	testPluginArgs := &PluginArgs{
		InitOptions: &InitOptions{
			CtxDeadline:     &testContextDeadline,
			ProtocolVersion: ProtocolVersion,
			KeyResourceID:   testKeyResourceID,
			HashFunc:        testHashFunc,
		},
		MethodArgs: &MethodArgs{
			MethodName:          "anyMethod",
			DefaultAlgorithm:    &DefaultAlgorithmArgs{},
			SupportedAlgorithms: &SupportedAlgorithmsArgs{},
			CreateKey: &CreateKeyArgs{
				CtxDeadline: &testContextDeadline,
				Algorithm:   testAlgorithm,
			},
			PublicKey: &PublicKeyArgs{
				PublicKeyOptions: &PublicKeyOptions{
					RPCOptions: RPCOptions{
						CtxDeadline:        &testContextDeadline,
						KeyVersion:         &testKeyVersion,
						RemoteVerification: &testRemoteVerification,
					},
=======
	t.Parallel()

	testInitOptions := &InitOptions{
		CtxDeadline:     &testContextDeadline,
		ProtocolVersion: ProtocolVersion,
		KeyResourceID:   testKeyResourceID,
		HashFunc:        testHashFunc,
	}

	tests := []struct {
		name       string
		pluginArgs *PluginArgs
		want       string
	}{
		{
			name: "defaultAlgorithm",
			pluginArgs: &PluginArgs{
				InitOptions: testInitOptions,
				MethodArgs: &MethodArgs{
					MethodName:       DefaultAlgorithmMethodName,
					DefaultAlgorithm: &DefaultAlgorithmArgs{},
>>>>>>> dac6ce05
				},
			},
			want: `{
	"initOptions": {
		"ctxDeadline": "2025-04-01T02:47:00Z",
		"protocolVersion": "1",
		"keyResourceID": "testkms://testkey",
		"hashFunc": 17
	},
	"methodName": "defaultAlgorithm",
	"defaultAlgorithm": {}
}`,
		},
		{
			name: "createKey",
			pluginArgs: &PluginArgs{
				InitOptions: testInitOptions,
				MethodArgs: &MethodArgs{
					MethodName: CreateKeyMethodName,
					CreateKey: &CreateKeyArgs{
						CtxDeadline: &testContextDeadline,
						Algorithm:   testAlgorithm,
					},
				},
			},
<<<<<<< HEAD
			VerifySignature: &VerifySignatureArgs{
				Signature: testSignature,
				VerifyOptions: &VerifyOptions{
					RPCOptions: RPCOptions{
						CtxDeadline:        &testContextDeadline,
						KeyVersion:         &testKeyVersion,
						RemoteVerification: &testRemoteVerification,
					},
					MessageOptions: MessageOptions{
						Digest:   &testDigest,
						HashFunc: &testHashFunc,
					},
				},
			},
		},
	}
	gotJSONBytes, err := json.MarshalIndent(testPluginArgs, "", "	")
	if err != nil {
		t.Fatalf("serializing PluginArgs: %v", err)
		return
	}
	// split to string slices so we can get a line-by-line diff.
	gotJSONLines := strings.Split(string(gotJSONBytes), "\n")
	wantedJSONLines := strings.Split(`{
=======
			want: `{
>>>>>>> dac6ce05
	"initOptions": {
		"ctxDeadline": "2025-04-01T02:47:00Z",
		"protocolVersion": "1",
		"keyResourceID": "testkms://testkey",
		"hashFunc": 17
	},
<<<<<<< HEAD
	"methodName": "anyMethod",
	"defaultAlgorithm": {},
	"supportedAlgorithms": {},
=======
	"methodName": "createKey",
>>>>>>> dac6ce05
	"createKey": {
		"ctxDeadline": "2025-04-01T02:47:00Z",
		"algorithm": "anyAlgorithm"
	}
}`,
		},
		{
			name: "signMessage",
			pluginArgs: &PluginArgs{
				InitOptions: testInitOptions,
				MethodArgs: &MethodArgs{
					MethodName: SignMessageMethodName,
					SignMessage: &SignMessageArgs{
						SignOptions: &SignOptions{
							RPCOptions: RPCOptions{
								CtxDeadline:        &testContextDeadline,
								KeyVersion:         &testKeyVersion,
								RemoteVerification: &testRemoteVerification,
							},
							MessageOptions: MessageOptions{
								Digest:   &testDigest,
								HashFunc: &testHashFunc,
							},
						},
					},
				},
			},
			want: `{
	"initOptions": {
		"ctxDeadline": "2025-04-01T02:47:00Z",
		"protocolVersion": "1",
		"keyResourceID": "testkms://testkey",
		"hashFunc": 17
	},
<<<<<<< HEAD
	"publicKey": {
		"publicKeyOptions": {
			"rpcOptions": {
				"ctxDeadline": "2025-04-01T02:47:00Z",
				"keyVersion": "my-key-version",
				"remoteVerification": true
			}
		}
	},
=======
	"methodName": "signMessage",
>>>>>>> dac6ce05
	"signMessage": {
		"signOptions": {
			"rpcOptions": {
				"ctxDeadline": "2025-04-01T02:47:00Z",
				"keyVersion": "my-key-version",
				"remoteVerification": true
			},
			"messageOptions": {
				"digest": "YW55RGlnZXN0",
				"hashFunc": 17
			}
		}
	},
	"verifySignature": {
		"signature": "YW55LXNpZ25hdHVyZQ==",
		"verifyOptions": {
			"rpcOptions": {
				"ctxDeadline": "2025-04-01T02:47:00Z",
				"keyVersion": "my-key-version",
				"remoteVerification": true
			},
			"messageOptions": {
				"digest": "YW55RGlnZXN0",
				"hashFunc": 17
			}
		}
	}
}`,
		},
		{
			name: "verifySignature",
			pluginArgs: &PluginArgs{
				InitOptions: testInitOptions,
				MethodArgs: &MethodArgs{
					MethodName: VerifySignatureMethodName,
					VerifySignature: &VerifySignatureArgs{
						Signature: testSignature,
						VerifyOptions: &VerifyOptions{
							RPCOptions: RPCOptions{
								CtxDeadline:        &testContextDeadline,
								KeyVersion:         &testKeyVersion,
								RemoteVerification: &testRemoteVerification,
							},
							MessageOptions: MessageOptions{
								Digest:   &testDigest,
								HashFunc: &testHashFunc,
							},
						},
					},
				},
			},
			want: `{
	"initOptions": {
		"ctxDeadline": "2025-04-01T02:47:00Z",
		"protocolVersion": "1",
		"keyResourceID": "testkms://testkey",
		"hashFunc": 17
	},
	"methodName": "verifySignature",
	"verifySignature": {
		"signature": "YW55LXNpZ25hdHVyZQ==",
		"verifyOptions": {
			"rpcOptions": {
				"ctxDeadline": "2025-04-01T02:47:00Z",
				"keyVersion": "my-key-version",
				"remoteVerification": true
			},
			"messageOptions": {
				"digest": "YW55RGlnZXN0",
				"hashFunc": 17
			}
		}
	}
}`,
		},
	}
	for _, tc := range tests {
		t.Run(tc.name, func(t *testing.T) {
			t.Parallel()

			gotJSONBytes, err := json.MarshalIndent(tc.pluginArgs, "", "	")
			if err != nil {
				t.Fatalf("serializing PluginArgs: %v", err)
				return
			}
			gotJSONLines := strings.Split(string(gotJSONBytes), "\n")
			wantedJSONLines := strings.Split(tc.want, "\n")
			if diff := cmp.Diff(wantedJSONLines, gotJSONLines); diff != "" {
				t.Errorf("unexpected JSON (-want +got): \n%s", diff)
			}
		})
	}
}

// TestPluginRespJSON ensures that the JSON serialization of PluginResp is the expected form.

func TestPluginRespJSON(t *testing.T) {
<<<<<<< HEAD
	// Although a normal invocation would only have a single method's response filled,
	// we fill them here for simpler testing.
	testPluginResp := &PluginResp{
		ErrorMessage:     "any error message",
		DefaultAlgorithm: &DefaultAlgorithmResp{DefaultAlgorithm: testAlgorithm},
		SupportedAlgorithms: &SupportedAlgorithmsResp{
			SupportedAlgorithms: []string{testAlgorithm, "anotherAlgorithm"},
		},
		CreateKey:       &CreateKeyResp{PublicKeyPEM: testPEM},
		PublicKey:       &PublicKeyResp{PublicKeyPEM: testPEM},
		SignMessage:     &SignMessageResp{Signature: testSignature},
		VerifySignature: &VerifySignatureResp{},
	}
	gotJSONBytes, err := json.MarshalIndent(testPluginResp, "", "	")
	if err != nil {
		t.Fatalf("serializing PluginArgs: %v", err)
		return
	}
	// split to string slices so we can get a line-by-line diff.
	gotJSONLines := strings.Split(string(gotJSONBytes), "\n")
	wantedJSONLines := strings.Split(`{
	"errorMessage": "any error message",
	"defaultAlgorithm": {
		"defaultAlgorithm": "anyAlgorithm"
	},
	"supportedAlgorithms": {
		"supportedAlgorithms": [
			"anyAlgorithm",
			"anotherAlgorithm"
		]
	},
	"createKey": {
		"publicKeyPEM": "bXlwZW0="
	},
	"publicKey": {
		"publicKeyPEM": "bXlwZW0="
	},
	"signMessage": {
		"signature": "YW55LXNpZ25hdHVyZQ=="
	},
	"verifySignature": {}
}`, "\n")
	if diff := cmp.Diff(wantedJSONLines, gotJSONLines); diff != "" {
		t.Errorf("unexpected JSON (-want +got): \n%s", diff)
=======
	t.Parallel()

	// some methods don't return an error.
	testErrorMessage := "possibly empty error message"

	tests := []struct {
		name       string
		pluginResp *PluginResp
		want       string
	}{
		{
			name: "defaultAlgorithm",
			pluginResp: &PluginResp{
				DefaultAlgorithm: &DefaultAlgorithmResp{
					DefaultAlgorithm: testAlgorithm,
				},
			},
			want: `{
	"defaultAlgorithm": {
		"defaultAlgorithm": "anyAlgorithm"
	}
}`,
		},
		{
			name: "createKey",
			pluginResp: &PluginResp{
				ErrorMessage: testErrorMessage,
				CreateKey: &CreateKeyResp{
					PublicKeyPEM: testPEM,
				},
			},
			want: `{
	"errorMessage": "possibly empty error message",
	"createKey": {
		"publicKeyPEM": "bXlwZW0="
	}
}`,
		},
		{
			name: "signMessage",
			pluginResp: &PluginResp{
				ErrorMessage: testErrorMessage,
				SignMessage: &SignMessageResp{
					Signature: testSignature,
				},
			},
			want: `{
	"errorMessage": "possibly empty error message",
	"signMessage": {
		"signature": "YW55LXNpZ25hdHVyZQ=="
	}
}`,
		},
		{
			name: "verifySignature",
			pluginResp: &PluginResp{
				ErrorMessage:    testErrorMessage,
				VerifySignature: &VerifySignatureResp{},
			},
			want: `{
	"errorMessage": "possibly empty error message",
	"verifySignature": {}
}`,
		},
	}
	for _, tc := range tests {
		t.Run(tc.name, func(t *testing.T) {
			t.Parallel()

			gotJSONBytes, err := json.MarshalIndent(tc.pluginResp, "", "	")
			if err != nil {
				t.Fatalf("serializing PluginArgs: %v", err)
				return
			}
			gotJSONLines := strings.Split(string(gotJSONBytes), "\n")
			wantedJSONLines := strings.Split(tc.want, "\n")
			if diff := cmp.Diff(wantedJSONLines, gotJSONLines); diff != "" {
				t.Errorf("unexpected JSON (-want +got): \n%s", diff)
			}
		})
>>>>>>> dac6ce05
	}
}<|MERGE_RESOLUTION|>--- conflicted
+++ resolved
@@ -40,32 +40,6 @@
 
 // TestPluginArgsJSON ensures that the JSON serialization of PluginArgs is the expected form.
 func TestPluginArgsJSON(t *testing.T) {
-<<<<<<< HEAD
-	// Although a normal invocation would only have a single method's arguments filled,
-	// we fill them here for simpler testing.
-	testPluginArgs := &PluginArgs{
-		InitOptions: &InitOptions{
-			CtxDeadline:     &testContextDeadline,
-			ProtocolVersion: ProtocolVersion,
-			KeyResourceID:   testKeyResourceID,
-			HashFunc:        testHashFunc,
-		},
-		MethodArgs: &MethodArgs{
-			MethodName:          "anyMethod",
-			DefaultAlgorithm:    &DefaultAlgorithmArgs{},
-			SupportedAlgorithms: &SupportedAlgorithmsArgs{},
-			CreateKey: &CreateKeyArgs{
-				CtxDeadline: &testContextDeadline,
-				Algorithm:   testAlgorithm,
-			},
-			PublicKey: &PublicKeyArgs{
-				PublicKeyOptions: &PublicKeyOptions{
-					RPCOptions: RPCOptions{
-						CtxDeadline:        &testContextDeadline,
-						KeyVersion:         &testKeyVersion,
-						RemoteVerification: &testRemoteVerification,
-					},
-=======
 	t.Parallel()
 
 	testInitOptions := &InitOptions{
@@ -87,7 +61,6 @@
 				MethodArgs: &MethodArgs{
 					MethodName:       DefaultAlgorithmMethodName,
 					DefaultAlgorithm: &DefaultAlgorithmArgs{},
->>>>>>> dac6ce05
 				},
 			},
 			want: `{
@@ -99,6 +72,26 @@
 	},
 	"methodName": "defaultAlgorithm",
 	"defaultAlgorithm": {}
+}`,
+		},
+		{
+			name: "supportedAlgorithms",
+			pluginArgs: &PluginArgs{
+				InitOptions: testInitOptions,
+				MethodArgs: &MethodArgs{
+					MethodName:          SupportedAlgorithmsMethodName,
+					SupportedAlgorithms: &SupportedAlgorithmsArgs{},
+				},
+			},
+			want: `{
+	"initOptions": {
+		"ctxDeadline": "2025-04-01T02:47:00Z",
+		"protocolVersion": "1",
+		"keyResourceID": "testkms://testkey",
+		"hashFunc": 17
+	},
+	"methodName": "supportedAlgorithms",
+	"supportedAlgorithms": {}
 }`,
 		},
 		{
@@ -113,50 +106,53 @@
 					},
 				},
 			},
-<<<<<<< HEAD
-			VerifySignature: &VerifySignatureArgs{
-				Signature: testSignature,
-				VerifyOptions: &VerifyOptions{
-					RPCOptions: RPCOptions{
-						CtxDeadline:        &testContextDeadline,
-						KeyVersion:         &testKeyVersion,
-						RemoteVerification: &testRemoteVerification,
+			want: `{
+	"initOptions": {
+		"ctxDeadline": "2025-04-01T02:47:00Z",
+		"protocolVersion": "1",
+		"keyResourceID": "testkms://testkey",
+		"hashFunc": 17
+	},
+	"methodName": "createKey",
+	"createKey": {
+		"ctxDeadline": "2025-04-01T02:47:00Z",
+		"algorithm": "anyAlgorithm"
+	}
+}`,
+		},
+		{
+			name: "publicKey",
+			pluginArgs: &PluginArgs{
+				InitOptions: testInitOptions,
+				MethodArgs: &MethodArgs{
+					MethodName: PublicKeyMethodName,
+					PublicKey: &PublicKeyArgs{
+						PublicKeyOptions: &PublicKeyOptions{
+							RPCOptions: RPCOptions{
+								CtxDeadline:        &testContextDeadline,
+								KeyVersion:         &testKeyVersion,
+								RemoteVerification: &testRemoteVerification,
+							},
+						},
 					},
-					MessageOptions: MessageOptions{
-						Digest:   &testDigest,
-						HashFunc: &testHashFunc,
-					},
-				},
-			},
-		},
-	}
-	gotJSONBytes, err := json.MarshalIndent(testPluginArgs, "", "	")
-	if err != nil {
-		t.Fatalf("serializing PluginArgs: %v", err)
-		return
-	}
-	// split to string slices so we can get a line-by-line diff.
-	gotJSONLines := strings.Split(string(gotJSONBytes), "\n")
-	wantedJSONLines := strings.Split(`{
-=======
-			want: `{
->>>>>>> dac6ce05
-	"initOptions": {
-		"ctxDeadline": "2025-04-01T02:47:00Z",
-		"protocolVersion": "1",
-		"keyResourceID": "testkms://testkey",
-		"hashFunc": 17
-	},
-<<<<<<< HEAD
-	"methodName": "anyMethod",
-	"defaultAlgorithm": {},
-	"supportedAlgorithms": {},
-=======
-	"methodName": "createKey",
->>>>>>> dac6ce05
-	"createKey": {
-		"ctxDeadline": "2025-04-01T02:47:00Z",
-		"algorithm": "anyAlgorithm"
+				},
+			},
+			want: `{
+	"initOptions": {
+		"ctxDeadline": "2025-04-01T02:47:00Z",
+		"protocolVersion": "1",
+		"keyResourceID": "testkms://testkey",
+		"hashFunc": 17
+	},
+	"methodName": "publicKey",
+	"publicKey": {
+		"publicKeyOptions": {
+			"rpcOptions": {
+				"ctxDeadline": "2025-04-01T02:47:00Z",
+				"keyVersion": "my-key-version",
+				"remoteVerification": true
+			}
+		}
 	}
 }`,
 		},
@@ -188,35 +184,9 @@
 		"keyResourceID": "testkms://testkey",
 		"hashFunc": 17
 	},
-<<<<<<< HEAD
-	"publicKey": {
-		"publicKeyOptions": {
-			"rpcOptions": {
-				"ctxDeadline": "2025-04-01T02:47:00Z",
-				"keyVersion": "my-key-version",
-				"remoteVerification": true
-			}
-		}
-	},
-=======
 	"methodName": "signMessage",
->>>>>>> dac6ce05
 	"signMessage": {
 		"signOptions": {
-			"rpcOptions": {
-				"ctxDeadline": "2025-04-01T02:47:00Z",
-				"keyVersion": "my-key-version",
-				"remoteVerification": true
-			},
-			"messageOptions": {
-				"digest": "YW55RGlnZXN0",
-				"hashFunc": 17
-			}
-		}
-	},
-	"verifySignature": {
-		"signature": "YW55LXNpZ25hdHVyZQ==",
-		"verifyOptions": {
 			"rpcOptions": {
 				"ctxDeadline": "2025-04-01T02:47:00Z",
 				"keyVersion": "my-key-version",
@@ -298,72 +268,42 @@
 // TestPluginRespJSON ensures that the JSON serialization of PluginResp is the expected form.
 
 func TestPluginRespJSON(t *testing.T) {
-<<<<<<< HEAD
-	// Although a normal invocation would only have a single method's response filled,
-	// we fill them here for simpler testing.
-	testPluginResp := &PluginResp{
-		ErrorMessage:     "any error message",
-		DefaultAlgorithm: &DefaultAlgorithmResp{DefaultAlgorithm: testAlgorithm},
-		SupportedAlgorithms: &SupportedAlgorithmsResp{
-			SupportedAlgorithms: []string{testAlgorithm, "anotherAlgorithm"},
-		},
-		CreateKey:       &CreateKeyResp{PublicKeyPEM: testPEM},
-		PublicKey:       &PublicKeyResp{PublicKeyPEM: testPEM},
-		SignMessage:     &SignMessageResp{Signature: testSignature},
-		VerifySignature: &VerifySignatureResp{},
-	}
-	gotJSONBytes, err := json.MarshalIndent(testPluginResp, "", "	")
-	if err != nil {
-		t.Fatalf("serializing PluginArgs: %v", err)
-		return
-	}
-	// split to string slices so we can get a line-by-line diff.
-	gotJSONLines := strings.Split(string(gotJSONBytes), "\n")
-	wantedJSONLines := strings.Split(`{
-	"errorMessage": "any error message",
+	t.Parallel()
+
+	// some methods don't return an error.
+	testErrorMessage := "possibly empty error message"
+
+	tests := []struct {
+		name       string
+		pluginResp *PluginResp
+		want       string
+	}{
+		{
+			name: "defaultAlgorithm",
+			pluginResp: &PluginResp{
+				DefaultAlgorithm: &DefaultAlgorithmResp{
+					DefaultAlgorithm: testAlgorithm,
+				},
+			},
+			want: `{
 	"defaultAlgorithm": {
 		"defaultAlgorithm": "anyAlgorithm"
-	},
+	}
+}`,
+		},
+		{
+			name: "supportedAlgorithms",
+			pluginResp: &PluginResp{
+				SupportedAlgorithms: &SupportedAlgorithmsResp{
+					SupportedAlgorithms: []string{testAlgorithm, "anotherAlgorithm"},
+				},
+			},
+			want: `{
 	"supportedAlgorithms": {
 		"supportedAlgorithms": [
 			"anyAlgorithm",
 			"anotherAlgorithm"
 		]
-	},
-	"createKey": {
-		"publicKeyPEM": "bXlwZW0="
-	},
-	"publicKey": {
-		"publicKeyPEM": "bXlwZW0="
-	},
-	"signMessage": {
-		"signature": "YW55LXNpZ25hdHVyZQ=="
-	},
-	"verifySignature": {}
-}`, "\n")
-	if diff := cmp.Diff(wantedJSONLines, gotJSONLines); diff != "" {
-		t.Errorf("unexpected JSON (-want +got): \n%s", diff)
-=======
-	t.Parallel()
-
-	// some methods don't return an error.
-	testErrorMessage := "possibly empty error message"
-
-	tests := []struct {
-		name       string
-		pluginResp *PluginResp
-		want       string
-	}{
-		{
-			name: "defaultAlgorithm",
-			pluginResp: &PluginResp{
-				DefaultAlgorithm: &DefaultAlgorithmResp{
-					DefaultAlgorithm: testAlgorithm,
-				},
-			},
-			want: `{
-	"defaultAlgorithm": {
-		"defaultAlgorithm": "anyAlgorithm"
 	}
 }`,
 		},
@@ -378,6 +318,21 @@
 			want: `{
 	"errorMessage": "possibly empty error message",
 	"createKey": {
+		"publicKeyPEM": "bXlwZW0="
+	}
+}`,
+		},
+		{
+			name: "publicKey",
+			pluginResp: &PluginResp{
+				ErrorMessage: testErrorMessage,
+				PublicKey: &PublicKeyResp{
+					PublicKeyPEM: testPEM,
+				},
+			},
+			want: `{
+	"errorMessage": "possibly empty error message",
+	"publicKey": {
 		"publicKeyPEM": "bXlwZW0="
 	}
 }`,
@@ -424,6 +379,5 @@
 				t.Errorf("unexpected JSON (-want +got): \n%s", diff)
 			}
 		})
->>>>>>> dac6ce05
 	}
 }