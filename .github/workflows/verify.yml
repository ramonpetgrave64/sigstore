--- conflicted
+++ resolved
@@ -23,15 +23,7 @@
     branches:
       - main
 
-<<<<<<< HEAD
-env:
-  GO_VERSION: '1.22'
-
-permissions:
-  contents: read
-=======
 permissions: {}
->>>>>>> 0d0705c3
 
 jobs:
   license-check:
@@ -43,11 +35,7 @@
 
     steps:
       - uses: actions/checkout@11bd71901bbe5b1630ceea73d27597364c9af683 # v4.2.2
-<<<<<<< HEAD
-      - uses: actions/setup-go@41dfa10bad2bb2ae585af6ee5bb4d7d973ad74ed # v5.1.0
-=======
       - uses: actions/setup-go@f111f3307d8850f501ac008e886eec1fd1932a34 # v5.3.0
->>>>>>> 0d0705c3
         with:
           go-version: '1.23'
           check-latest: true
@@ -69,21 +57,11 @@
 
     steps:
       - uses: actions/checkout@11bd71901bbe5b1630ceea73d27597364c9af683 # v4.2.2
-<<<<<<< HEAD
-      - uses: actions/setup-go@41dfa10bad2bb2ae585af6ee5bb4d7d973ad74ed # v5.1.0
-=======
       - uses: actions/setup-go@f111f3307d8850f501ac008e886eec1fd1932a34 # v5.3.0
->>>>>>> 0d0705c3
         with:
           go-version: '1.23'
           check-latest: true
       - name: golangci-lint
-<<<<<<< HEAD
-        uses: golangci/golangci-lint-action@971e284b6050e8a5849b72094c50ab08da042db8 # v6.1.1
-        with:
-          version: v1.61
-=======
         uses: golangci/golangci-lint-action@ec5d18412c0aeab7936cb16880d708ba2a64e1ae # v6.2.0
         with:
-          version: v1.63
->>>>>>> 0d0705c3
+          version: v1.63