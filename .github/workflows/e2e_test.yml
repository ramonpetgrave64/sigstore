#
# Copyright 2021 The Sigstore Authors.
#
# Licensed under the Apache License, Version 2.0 (the "License");
# you may not use this file except in compliance with the License.
# You may obtain a copy of the License at
#
#     http://www.apache.org/licenses/LICENSE-2.0
#
# Unless required by applicable law or agreed to in writing, software
# distributed under the License is distributed on an "AS IS" BASIS,
# WITHOUT WARRANTIES OR CONDITIONS OF ANY KIND, either express or implied.
# See the License for the specific language governing permissions and
# limitations under the License.

name: test

on:
  push:
    branches: [main]
  pull_request:
    branches: [main]

permissions:
  contents: read

jobs:
  e2e_test:
    name: e2e integration tests
    runs-on: ubuntu-latest
    steps:
      - uses: actions/checkout@11bd71901bbe5b1630ceea73d27597364c9af683 # v4.2.2
<<<<<<< HEAD

      - name: Get Go version directive from go.mod as major.minor
        id: go_version
        run: |
          awk -F'[ .]' '/^go /{print "version=" $2 "." $3; exit}' go.mod >>"${GITHUB_OUTPUT}"

      - name: Set up Go
        uses: actions/setup-go@41dfa10bad2bb2ae585af6ee5bb4d7d973ad74ed # v5.1.0
        with:
          go-version: "${{ steps.go_version.outputs.version }}"
=======

      - name: Set up Go
        uses: actions/setup-go@f111f3307d8850f501ac008e886eec1fd1932a34 # v5.3.0
        with:
          go-version: '1.23'
>>>>>>> 0d0705c3
          check-latest: true

      - name: Cache Modules
        uses: actions/cache@1bd1e32a3bdc45362d1e726936510720a7c30a57 # v4.2.0
        with:
          path: ~/go/pkg/mod
          key: ${{ runner.os }}-go-${{ hashFiles('**/go.sum') }}
          restore-keys: |
            ${{ runner.os }}-go-

      - name: Pull chrome (from ubuntu repository)
        run: |
          wget -q -O - https://dl.google.com/linux/linux_signing_key.pub | sudo apt-key add -
          sudo sh -c 'echo "deb [arch=amd64] http://dl.google.com/linux/chrome/deb/ stable main" >> /etc/apt/sources.list.d/google-chrome.list'
          sudo apt update && sudo apt install -y google-chrome-stable

      - name: Docker Build
        working-directory: ./test/e2e
        run: docker compose build

      - name: Integration test
        run: make test-e2e

      - name: plugin test
        run: make test-signer-program<|MERGE_RESOLUTION|>--- conflicted
+++ resolved
@@ -30,24 +30,11 @@
     runs-on: ubuntu-latest
     steps:
       - uses: actions/checkout@11bd71901bbe5b1630ceea73d27597364c9af683 # v4.2.2
-<<<<<<< HEAD
-
-      - name: Get Go version directive from go.mod as major.minor
-        id: go_version
-        run: |
-          awk -F'[ .]' '/^go /{print "version=" $2 "." $3; exit}' go.mod >>"${GITHUB_OUTPUT}"
-
-      - name: Set up Go
-        uses: actions/setup-go@41dfa10bad2bb2ae585af6ee5bb4d7d973ad74ed # v5.1.0
-        with:
-          go-version: "${{ steps.go_version.outputs.version }}"
-=======
 
       - name: Set up Go
         uses: actions/setup-go@f111f3307d8850f501ac008e886eec1fd1932a34 # v5.3.0
         with:
           go-version: '1.23'
->>>>>>> 0d0705c3
           check-latest: true
 
       - name: Cache Modules
