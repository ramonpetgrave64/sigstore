--- conflicted
+++ resolved
@@ -16,19 +16,12 @@
 name: CodeQL
 on:
   push:
-<<<<<<< HEAD
-    branches: [main]
-  pull_request:
-    # The branches below must be a subset of the branches above
-    branches: [main]
-=======
     branches:
       - main
   pull_request:
     # The branches below must be a subset of the branches above
     branches:
       - main
->>>>>>> 0d0705c3
 
 permissions:
   contents: read
@@ -41,12 +34,8 @@
     strategy:
       fail-fast: false
       matrix:
-<<<<<<< HEAD
-        language: ["go"]
-=======
         language:
           - "go"
->>>>>>> 0d0705c3
     steps:
       - uses: actions/checkout@11bd71901bbe5b1630ceea73d27597364c9af683 # v4.2.2
 
@@ -56,11 +45,7 @@
           awk -F'[ .]' '/^go /{print "version=" $2 "." $3; exit}' go.mod >>"${GITHUB_OUTPUT}"
 
       - name: Set up Go
-<<<<<<< HEAD
-        uses: actions/setup-go@41dfa10bad2bb2ae585af6ee5bb4d7d973ad74ed # v5.1.0
-=======
         uses: actions/setup-go@f111f3307d8850f501ac008e886eec1fd1932a34 # v5.3.0
->>>>>>> 0d0705c3
         with:
           go-version: "${{ steps.go_version.outputs.version }}"
           check-latest: true
