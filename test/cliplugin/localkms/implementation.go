--- conflicted
+++ resolved
@@ -84,11 +84,7 @@
 		return nil, fmt.Errorf("error generating private key: %w", err)
 	}
 
-<<<<<<< HEAD
-	// wirte to the path
-=======
-	// wirite to the path
->>>>>>> dac6ce05
+	// write to the path
 	privateKeyPEM := &pem.Block{
 		Type:  "RSA PRIVATE KEY",
 		Bytes: x509.MarshalPKCS1PrivateKey(privateKey),
