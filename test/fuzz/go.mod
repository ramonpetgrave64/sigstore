--- conflicted
+++ resolved
@@ -1,21 +1,12 @@
 module github.com/sigstore/sigstore/test/fuzz
 
-<<<<<<< HEAD
-go 1.22.0
-=======
 go 1.22.10
->>>>>>> 0d0705c3
 
 require (
 	github.com/AdaLogics/go-fuzz-headers v0.0.0-20211102141018-f7be0cbad29c
 	github.com/dvyukov/go-fuzz v0.0.0-20210914135545-4980593459a1
-<<<<<<< HEAD
-	github.com/secure-systems-lab/go-securesystemslib v0.8.0
-	github.com/sigstore/sigstore v1.8.10
-=======
 	github.com/secure-systems-lab/go-securesystemslib v0.9.0
 	github.com/sigstore/sigstore v1.8.12
->>>>>>> 0d0705c3
 )
 
 require (
@@ -28,17 +19,10 @@
 	github.com/opencontainers/go-digest v1.0.0 // indirect
 	github.com/stephens2424/writerset v1.0.2 // indirect
 	github.com/titanous/rocacheck v0.0.0-20171023193734-afe73141d399 // indirect
-<<<<<<< HEAD
-	golang.org/x/crypto v0.28.0 // indirect
-	golang.org/x/mod v0.14.0 // indirect
-	golang.org/x/sys v0.26.0 // indirect
-	golang.org/x/term v0.25.0 // indirect
-=======
 	golang.org/x/crypto v0.32.0 // indirect
 	golang.org/x/mod v0.14.0 // indirect
 	golang.org/x/sys v0.29.0 // indirect
 	golang.org/x/term v0.28.0 // indirect
->>>>>>> 0d0705c3
 	golang.org/x/tools v0.17.0 // indirect
 	google.golang.org/protobuf v1.34.2 // indirect
 	gopkg.in/yaml.v3 v3.0.1 // indirect
